--- conflicted
+++ resolved
@@ -27,11 +27,8 @@
 #include <sys/types.h>
 #include <pthread.h>
 #include <regex.h>
-<<<<<<< HEAD
 #include <stdlib.h>
-=======
 #include <stdio.h>
->>>>>>> 15d7fdc3
 #include <string.h>
 #include <libgen.h>
 #include <assert.h>
@@ -46,6 +43,18 @@
 
 #include "TUM_Utils.h"
 
+#define CAST_RBUF(rbuf) ((struct ring_buf *)rbuf)
+
+// Ring buffer
+struct ring_buf {
+    void *buffer;
+    _Atomic int head; // Next free slot
+    _Atomic int tail; // Last stored value
+    size_t size;
+    size_t item_size;
+    unsigned char full;
+};
+
 static pthread_mutex_t GL_thread_lock = PTHREAD_MUTEX_INITIALIZER;
 static pid_t cur_GL_thread = 0;
 
@@ -93,7 +102,6 @@
     return ret;
 }
 
-<<<<<<< HEAD
 #define INCLUDE_DIR_NAMES 0b1
 
 /**
@@ -209,123 +217,121 @@
     else
         return recurseDirName(tumUtilFindResourceDirectory(),
                               basename(resource_name), 0);
-=======
-// Ring buffer
-struct ring_buf {
-	void *buffer;
-	_Atomic int head; // Next free slot
-	_Atomic int tail; // Last stored value
-	size_t size;
-	size_t item_size;
-	unsigned char full;
-};
-
-#define CAST_RBUF(rbuf) ((struct ring_buf *)rbuf)
+}
 
 static void inc_buf(rbuf_handle_t rbuf)
 {
-	if (rbuf == NULL)
-		return;
-
-	struct ring_buf *rb = CAST_RBUF(rbuf);
-
-	if (rb->full) {
-		rb->tail += 1;
-		rb->tail %= rb->size;
-
-		rb->head = rb->tail;
-	} else {
-		rb->head += 1;
-		rb->head %= rb->size;
-	}
-
-	rb->full = (rb->head == rb->tail);
+    if (rbuf == NULL) {
+        return;
+    }
+
+    struct ring_buf *rb = CAST_RBUF(rbuf);
+
+    if (rb->full) {
+        rb->tail += 1;
+        rb->tail %= rb->size;
+
+        rb->head = rb->tail;
+    }
+    else {
+        rb->head += 1;
+        rb->head %= rb->size;
+    }
+
+    rb->full = (rb->head == rb->tail);
 }
 
 static void dec_buf(rbuf_handle_t rbuf)
 {
-	if (rbuf == NULL)
-		return;
-
-	struct ring_buf *rb = CAST_RBUF(rbuf);
-
-	rb->full = 0;
-	rb->tail += 1;
-	rb->tail %= rb->size;
+    if (rbuf == NULL) {
+        return;
+    }
+
+    struct ring_buf *rb = CAST_RBUF(rbuf);
+
+    rb->full = 0;
+    rb->tail += 1;
+    rb->tail %= rb->size;
 }
 
 rbuf_handle_t rbuf_init(size_t item_size, size_t item_count)
 {
-	struct ring_buf *ret =
-		(struct ring_buf *)calloc(1, sizeof(struct ring_buf));
-
-	if (ret == NULL)
-		goto err_alloc_rbuf;
-
-	ret->buffer = calloc(item_count, item_size);
-
-	if (ret->buffer == NULL)
-		goto err_alloc_buffer;
-
-	ret->head = 0;
-	ret->tail = 0;
-	ret->size = item_count;
-	ret->item_size = item_size;
-
-	return (rbuf_handle_t)ret;
+    struct ring_buf *ret =
+        (struct ring_buf *)calloc(1, sizeof(struct ring_buf));
+
+    if (ret == NULL) {
+        goto err_alloc_rbuf;
+    }
+
+    ret->buffer = calloc(item_count, item_size);
+
+    if (ret->buffer == NULL) {
+        goto err_alloc_buffer;
+    }
+
+    ret->head = 0;
+    ret->tail = 0;
+    ret->size = item_count;
+    ret->item_size = item_size;
+
+    return (rbuf_handle_t)ret;
 
 err_alloc_buffer:
-	free(ret);
+    free(ret);
 err_alloc_rbuf:
-	return NULL;
+    return NULL;
 }
 
 rbuf_handle_t rbuf_init_static(size_t item_size, size_t item_count,
-			       void *buffer)
-{
-	if (buffer == NULL)
-		goto err_buffer;
-
-	struct ring_buf *ret =
-		(struct ring_buf *)calloc(1, sizeof(struct ring_buf));
-
-	if (ret == NULL)
-		goto err_alloc_rbuf;
-
-	ret->head = 0;
-	ret->tail = 0;
-	ret->buffer = buffer;
-	ret->size = item_count;
-	ret->item_size = item_size;
-
-	return (rbuf_handle_t)ret;
+                               void *buffer)
+{
+    if (buffer == NULL) {
+        goto err_buffer;
+    }
+
+    struct ring_buf *ret =
+        (struct ring_buf *)calloc(1, sizeof(struct ring_buf));
+
+    if (ret == NULL) {
+        goto err_alloc_rbuf;
+    }
+
+    ret->head = 0;
+    ret->tail = 0;
+    ret->buffer = buffer;
+    ret->size = item_count;
+    ret->item_size = item_size;
+
+    return (rbuf_handle_t)ret;
 
 err_alloc_rbuf:
 err_buffer:
-	return NULL;
+    return NULL;
 }
 
 //Destroy
 void rbuf_free(rbuf_handle_t rbuf)
 {
-	if (rbuf == NULL)
-		return;
-
-	free(CAST_RBUF(rbuf)->buffer);
-	free(CAST_RBUF(rbuf));
+    if (rbuf == NULL) {
+        return;
+    }
+
+    free(CAST_RBUF(rbuf)->buffer);
+    free(CAST_RBUF(rbuf));
 }
 
 //Reset
 void rbuf_reset(rbuf_handle_t rbuf)
 {
-	if (rbuf == NULL)
-		return;
-
-	struct ring_buf *rb = CAST_RBUF(rbuf);
-
-	rb->head = 0;
-	rb->tail = 0;
-	rb->full = 0;
+    if (rbuf == NULL) {
+        return;
+    }
+
+    struct ring_buf *rb = CAST_RBUF(rbuf);
+
+    rb->head = 0;
+    rb->tail = 0;
+    rb->full = 0;
 }
 
 //Put pointer to buffer back
@@ -333,149 +339,165 @@
 //behaviour
 int rbuf_put_buffer(rbuf_handle_t rbuf)
 {
-	if (rbuf == NULL)
-		return -1;
-
-	struct ring_buf *rb = CAST_RBUF(rbuf);
-
-	dec_buf(rb);
-
-	return 0;
+    if (rbuf == NULL) {
+        return -1;
+    }
+
+    struct ring_buf *rb = CAST_RBUF(rbuf);
+
+    dec_buf(rb);
+
+    return 0;
 }
 
 //Add data
 int rbuf_put(rbuf_handle_t rbuf, void *data)
 {
-	if (rbuf == NULL)
-		return -1;
-
-	struct ring_buf *rb = CAST_RBUF(rbuf);
-
-	if (rb->buffer == NULL)
-		return -1;
-
-	if (rb->full)
-		return -1;
-
-	memcpy(rb->buffer + rb->head * rb->item_size, data, rb->item_size);
-
-	inc_buf(rb);
-
-	return 0;
+    if (rbuf == NULL) {
+        return -1;
+    }
+
+    struct ring_buf *rb = CAST_RBUF(rbuf);
+
+    if (rb->buffer == NULL) {
+        return -1;
+    }
+
+    if (rb->full) {
+        return -1;
+    }
+
+    memcpy(rb->buffer + rb->head * rb->item_size, data, rb->item_size);
+
+    inc_buf(rb);
+
+    return 0;
 }
 
 //Add and overwrite
 int rbuf_fput(rbuf_handle_t rbuf, void *data)
 {
-	if (rbuf == NULL)
-		return -1;
-
-	struct ring_buf *rb = CAST_RBUF(rbuf);
-
-	if (rb->buffer == NULL)
-		return -1;
-
-	memcpy(rb->buffer + rb->head * rb->item_size, data, rb->item_size);
-
-	inc_buf(rb);
-
-	return 0;
+    if (rbuf == NULL) {
+        return -1;
+    }
+
+    struct ring_buf *rb = CAST_RBUF(rbuf);
+
+    if (rb->buffer == NULL) {
+        return -1;
+    }
+
+    memcpy(rb->buffer + rb->head * rb->item_size, data, rb->item_size);
+
+    inc_buf(rb);
+
+    return 0;
 }
 
 //Get pointer to buffer slot
 //Works similar to put except it just returns a pointer to the ringbuf slot
 void *rbuf_get_buffer(rbuf_handle_t rbuf)
 {
-	static const _Atomic int increment = 1;
-	if (rbuf == NULL)
-		return NULL;
-
-	struct ring_buf *rb = CAST_RBUF(rbuf);
-	void *ret;
-
-	if (rb->buffer == NULL)
-		return NULL;
-
-	if (rb->full)
-		return NULL;
-
-	int offset = __sync_fetch_and_add((int *)&rb->head, increment);
-
-	ret = rb->buffer + offset * rb->item_size;
-
-	inc_buf(rb);
-
-	return ret;
+    static const _Atomic int increment = 1;
+    if (rbuf == NULL) {
+        return NULL;
+    }
+
+    struct ring_buf *rb = CAST_RBUF(rbuf);
+    void *ret;
+
+    if (rb->buffer == NULL) {
+        return NULL;
+    }
+
+    if (rb->full) {
+        return NULL;
+    }
+
+    int offset = __sync_fetch_and_add((int *)&rb->head, increment);
+
+    ret = rb->buffer + offset * rb->item_size;
+
+    inc_buf(rb);
+
+    return ret;
 }
 
 //Get data
 int rbuf_get(rbuf_handle_t rbuf, void *data)
 {
-	if (rbuf == NULL)
-		return -1;
-
-	struct ring_buf *rb = CAST_RBUF(rbuf);
-
-	if (rb->buffer == NULL)
-		return -1;
-
-	if (rbuf_empty(rb))
-		return -1;
-
-	memcpy(data, rb->buffer + rb->tail * rb->item_size, rb->item_size);
-	dec_buf(rb);
-
-	return 0;
+    if (rbuf == NULL) {
+        return -1;
+    }
+
+    struct ring_buf *rb = CAST_RBUF(rbuf);
+
+    if (rb->buffer == NULL) {
+        return -1;
+    }
+
+    if (rbuf_empty(rb)) {
+        return -1;
+    }
+
+    memcpy(data, rb->buffer + rb->tail * rb->item_size, rb->item_size);
+    dec_buf(rb);
+
+    return 0;
 }
 
 //Check empty or full
 unsigned char rbuf_empty(rbuf_handle_t rbuf)
 {
-	if (rbuf == NULL)
-		return -1;
-
-	struct ring_buf *rb = CAST_RBUF(rbuf);
-
-	return (!rb->full) && (rb->head == rb->tail);
+    if (rbuf == NULL) {
+        return -1;
+    }
+
+    struct ring_buf *rb = CAST_RBUF(rbuf);
+
+    return (!rb->full) && (rb->head == rb->tail);
 }
 
 unsigned char rbug_full(rbuf_handle_t rbuf)
 {
-	if (rbuf == NULL)
-		return -1;
-
-	struct ring_buf *rb = CAST_RBUF(rbuf);
-
-	return rb->full;
+    if (rbuf == NULL) {
+        return -1;
+    }
+
+    struct ring_buf *rb = CAST_RBUF(rbuf);
+
+    return rb->full;
 }
 
 //Num of elements
 size_t rbuf_size(rbuf_handle_t rbuf)
 {
-	if (rbuf == NULL)
-		return -1;
-
-	struct ring_buf *rb = CAST_RBUF(rbuf);
-
-	ssize_t ret = rb->size;
-
-	if (!rb->full) {
-		ret = rb->head - rb->tail;
-		if (rb->tail > rb->head)
-			ret += rb->size;
-	}
-
-	return (size_t)ret;
+    if (rbuf == NULL) {
+        return -1;
+    }
+
+    struct ring_buf *rb = CAST_RBUF(rbuf);
+
+    ssize_t ret = rb->size;
+
+    if (!rb->full) {
+        ret = rb->head - rb->tail;
+        if (rb->tail > rb->head) {
+            ret += rb->size;
+        }
+    }
+
+    return (size_t)ret;
 }
 
 //Get max capacity
 size_t rbuf_capacity(rbuf_handle_t rbuf)
 {
-	if (rbuf == NULL)
-		return -1;
-
-	struct ring_buf *rb = CAST_RBUF(rbuf);
-
-	return rb->size;
->>>>>>> 15d7fdc3
+    if (rbuf == NULL) {
+        return -1;
+    }
+
+    struct ring_buf *rb = CAST_RBUF(rbuf);
+
+    return rb->size;
 }