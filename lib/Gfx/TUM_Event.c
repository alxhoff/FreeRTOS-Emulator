--- conflicted
+++ resolved
@@ -120,15 +120,10 @@
 
 	inputQueue = xQueueCreate(1, sizeof(unsigned char) * SDL_NUM_SCANCODES);
 
-<<<<<<< HEAD
-	// No Task for Event Polling, as SDL is not thread safe.
-	// Call fetchEvents() in Draw Loop instead!
-=======
     if(!inputQueue){
         PRINT_ERROR("Creating mouse queue failed");
         goto err_queue;
     }
->>>>>>> 88182e96
 
 	// Ignore SDL events
 	SDL_EventState(SDL_WINDOWEVENT, SDL_IGNORE);
