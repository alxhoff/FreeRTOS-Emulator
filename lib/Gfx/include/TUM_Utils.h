--- conflicted
+++ resolved
@@ -24,11 +24,8 @@
 #ifndef __TUM_UTILS_H__
 #define __TUM_UTILS_H__
 
-<<<<<<< HEAD
 #include <stdio.h>
-=======
 #include <stdlib.h>
->>>>>>> 15d7fdc3
 
 #define PRINT_ERROR(msg, ...)                                                  \
     fprintf(stderr, "[ERROR] " msg, ##__VA_ARGS__);                        \
@@ -65,7 +62,6 @@
  */
 char *tumUtilGetBinFolderPath(char *bin_path);
 
-<<<<<<< HEAD
 /**
  * @brief Searches for a file in the RESOURCES_DIRECTORY and returns
  * a FILE * if found
@@ -87,41 +83,127 @@
  * @return Reference to the statically allocated filename, else NULL
  */
 char *tumUtilFindResourcePath(char *resource_name);
-=======
-// RING BUFFER
+
+/**
+ * @brief A handle to a ring buffer object, created using rbuf_init()
+ */
 typedef void *rbuf_handle_t;
 
-//Init
+/**
+ * @brief Initialized a ring buffer object with a certain number of objects
+ * of a given size
+ *
+ * @param item_size The size, in bytes, of each ring buffer item
+ * @param item_count The maximum number of items to be stored in the ring buffer
+ * @return A handle to the created ring buffer, else NULL
+ */
 rbuf_handle_t rbuf_init(size_t item_size, size_t item_count);
+
+/**
+ * @brief Initialized a ring buffer object with a certain number of objects
+ * of a given size into a statically allocated buffer
+ *
+ * @param item_size The size, in bytes, of each ring buffer item
+ * @param item_count The maximum number of items to be stored in the ring buffer
+ * @param buffer Reference to the statically allocated memory region that is
+ * to be used for storing the ring buffer
+ * @return A handle to the created ring buffer, else NULL
+ */
 rbuf_handle_t rbuf_init_static(size_t item_size, size_t item_count, void *buffer);
 
-//Destroy
+/**
+ * @brief Frees a ring buffer
+ *
+ * @param rbuf Handle to the ring buffer
+ */
 void rbuf_free(rbuf_handle_t rbuf);
 
-//Reset
+/**
+ * @brief Resets the ring buffer to it's initial state
+ *
+ * @param rbuf Handle to the ring buffer
+ */
 void rbuf_reset(rbuf_handle_t rbuf);
 
+/**
+ * @brief Used when a reference to the next buffer item is already filled,
+ * incrementing the next buffer item should an item need to be retrieved
+ *
+ * @param rbuf Handle to the ring buffer
+ * @return 0 on success
+ */
 int rbuf_put_buffer(rbuf_handle_t rbuf);
-//Add data
+
+/**
+ * @brief Fills the next available buffer slot, if a slot is free
+ *
+ * @param rbuf Handle to the ring buffer
+ * @param data Reference to the data to be copied into the buffer
+ * @return 0 on success
+ */
 int rbuf_put(rbuf_handle_t rbuf, void *data);
 
-//Add and overwrite
+/**
+ * @brief Fills the next available buffer, overwriting data if the ring buffer
+ * is full
+ *
+ * @param rbuf Handle to the ring buffer
+ * @param data Reference to the data to be copied into the buffer
+ * @return 0 on success
+ */
 int rbuf_fput(rbuf_handle_t rbuf, void *data);
 
+/**
+ * @brief Returns a reference to the data of the next ring buffer entry
+ *
+ * Because only a reference is returned the contents of the buffer entry
+ * cannot be guarenteed
+ *
+ * @param rbuf Handle to the ring buffer
+ * @return A reference to the next item in the buffer's data
+ */
 void *rbuf_get_buffer(rbuf_handle_t rbuf);
 
-//Get data
+/**
+ * @brief Returns a copy of the next buffer item's data
+ *
+ * @param rbuf Handle to the ring buffer
+ * @param data A reference to the allocated memory region into which the data
+ * should be copied
+ * @return 0 on success
+ */
 int rbuf_get(rbuf_handle_t rbuf, void *data);
 
-//Check empty or full
+/**
+ * @brief Checks if the buffer is empty or not
+ *
+ * @param rbuf Handle to the ring buffer
+ * @return 1 if the buffer is empty, 0 otherwise
+ */
 unsigned char rbuf_empty(rbuf_handle_t rbuf);
+
+/**
+ * @brief Checks if the buffer is full
+ *
+ * @param rbuf Handle to the ring buffer
+ * @return 1 if the buffer is full, 0 otherwise
+ */
 unsigned char rbug_full(rbuf_handle_t rbuf);
 
-//Num of elements
+/**
+ * @brief Returns the number of elements currently stored in the ring buffer
+ *
+ * @param rbuf Handle to the ring buffer
+ * @return Number of elements stored in the ring buffer
+ */
 size_t rbuf_size(rbuf_handle_t rbuf);
 
-//Get max capacity
+/**
+ * @brief Returns the maximum number of elements that the ring buffer can store
+ *
+ * @param rbuf Handle to the ring buffer
+ * @return The maximum number of elements that the ring buffer can store
+ */
 size_t rbuf_capacity(rbuf_handle_t rbuf);
->>>>>>> 15d7fdc3
 
 #endif